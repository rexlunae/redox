--- conflicted
+++ resolved
@@ -97,13 +97,7 @@
 
     /// Flush the io
     pub fn sync(&mut self) -> bool {
-<<<<<<< HEAD
-        unsafe {
-            sys_fsync(self.fd) == 0
-        }
-=======
         unsafe { sys_fsync(self.fd) == 0 }
->>>>>>> 7aa56c99
     }
 }
 
