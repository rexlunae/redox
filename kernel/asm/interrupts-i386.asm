struc IDTEntry
    .offsetl resw 1
    .selector resw 1
    .zero resb 1
    .attribute resb 1
    .offseth resw 1
endstruc

SECTION .text
USE32

interrupts:
.first:
    mov [high + .entry], byte 0
    jmp dword .handle ; relative jump, no need to add high
.second:
%assign i 1
%rep 255
    mov [high + .entry], byte i
    jmp dword .handle ; relative jump, no need to add high
%assign i i+1
%endrep
.handle:
    push ebp
    push esi
    push edi
    push edx
    push ecx
    push ebx
    push eax

    push esp
    push dword [high + .entry]

    mov eax, gdt.kernel_data
    mov ds, eax
    mov es, eax
    mov fs, eax
    mov gs, eax

<<<<<<< HEAD
    call [high + .handler]

    add esp, 8 ;Skip interrupt and reg pointer
=======
    	call dword [.handler]
>>>>>>> 654610c2

    mov eax, gdt.user_data | 3 ;[esp + 44] ;Use new SS as DS
    mov ds, eax
    mov es, eax
    mov fs, eax
    mov gs, eax

    add esp, 8 ; Skip interrupt code and reg pointer

    pop eax
    pop ebx
    pop ecx
    pop edx
    pop edi
    pop esi
    pop ebp

    iretd

.handler: dd 0
.entry: dd 0

idtr:
    dw (idt.end - idt) + 1
    dd high + idt

idt:
%assign i 0

;Below system call
%rep 128
    istruc IDTEntry
        at IDTEntry.offsetl, dw interrupts + (interrupts.second - interrupts.first) * i
        at IDTEntry.selector, dw gdt.kernel_code
        at IDTEntry.zero, db 0
        at IDTEntry.attribute, db attrib.present | attrib.interrupt32
        at IDTEntry.offseth, dw (high >> 16) & 0xFFFF
    iend
%assign i i+1
%endrep

;System call
istruc IDTEntry
    at IDTEntry.offsetl, dw interrupts + (interrupts.second - interrupts.first) * i
    at IDTEntry.selector, dw gdt.kernel_code
    at IDTEntry.zero, db 0
    at IDTEntry.attribute, db attrib.present | attrib.ring3 | attrib.interrupt32
    at IDTEntry.offseth, dw (high >> 16) & 0xFFFF
iend
%assign i i+1

;Above system call
%rep 127
    istruc IDTEntry
        at IDTEntry.offsetl, dw interrupts + (interrupts.second - interrupts.first) * i
        at IDTEntry.selector, dw gdt.kernel_code
        at IDTEntry.zero, db 0
        at IDTEntry.attribute, db attrib.present | attrib.interrupt32
        at IDTEntry.offseth, dw (high >> 16) & 0xFFFF
    iend
%assign i i+1
%endrep
.end:<|MERGE_RESOLUTION|>--- conflicted
+++ resolved
@@ -38,13 +38,7 @@
     mov fs, eax
     mov gs, eax
 
-<<<<<<< HEAD
     call [high + .handler]
-
-    add esp, 8 ;Skip interrupt and reg pointer
-=======
-    	call dword [.handler]
->>>>>>> 654610c2
 
     mov eax, gdt.user_data | 3 ;[esp + 44] ;Use new SS as DS
     mov ds, eax
