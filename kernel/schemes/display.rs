--- conflicted
+++ resolved
@@ -82,17 +82,6 @@
     }
 
     fn open(&mut self, _: &Url, _: usize) -> Result<Box<Resource>> {
-<<<<<<< HEAD
-        // TODO: ponder these things:
-        // - should display: be the only only valid url
-        //      for this scheme?
-        // - maybe "read" should support displays at some other location
-        //      like built in screen sharing capability or something
-        Ok(box DisplayResource {
-            display: unsafe { Display::root() },
-            seek: 0,
-        })
-=======
         if let Some(display) = unsafe { Display::root() } {
             ::env().console.lock().draw = false;
             Ok(box DisplayResource {
@@ -102,6 +91,5 @@
         } else {
             Err(Error::new(ENOENT))
         }
->>>>>>> d4965826
     }
 }