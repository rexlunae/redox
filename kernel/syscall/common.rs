pub const SYS_DEBUG: usize = 0;

// Linux compatible
pub const SYS_BRK: usize = 45;
pub const SYS_CHDIR: usize = 12;
pub const SYS_CLOSE: usize = 6;
pub const SYS_CLONE: usize = 120;
    pub const CLONE_VM: usize = 0x100;
    pub const CLONE_FS: usize = 0x200;
    pub const CLONE_FILES: usize = 0x400;
pub const SYS_CLOCK_GETTIME: usize = 265;
    pub const CLOCK_REALTIME: usize = 0;
    pub const CLOCK_MONOTONIC: usize = 1;
pub const SYS_DUP: usize = 41;
pub const SYS_EXECVE: usize = 11;
pub const SYS_EXIT: usize = 1;
pub const SYS_FPATH: usize = 3001;
pub const SYS_FSTAT: usize = 28;
pub const SYS_FSYNC: usize = 118;
pub const SYS_FTRUNCATE: usize = 93;
pub const SYS_LINK: usize = 9;
pub const SYS_LSEEK: usize = 19;
<<<<<<< HEAD
    pub const SEEK_SET: usize = 0;
    pub const SEEK_CUR: usize = 1;
    pub const SEEK_END: usize = 2;
=======
pub const SEEK_SET: usize = 0;
pub const SEEK_CUR: usize = 1;
pub const SEEK_END: usize = 2;
pub const SYS_MKDIR: usize = 39;
>>>>>>> 6848593f
pub const SYS_NANOSLEEP: usize = 162;
pub const SYS_OPEN: usize = 5;
    pub const O_RDONLY: usize = 0;
    pub const O_WRONLY: usize = 1;
    pub const O_RDWR: usize = 2;
    pub const O_NONBLOCK: usize = 4;
    pub const O_APPEND: usize = 8;
    pub const O_SHLOCK: usize = 0x10;
    pub const O_EXLOCK: usize = 0x20;
    pub const O_ASYNC: usize = 0x40;
    pub const O_FSYNC: usize = 0x80;
    pub const O_CREAT: usize = 0x200;
    pub const O_TRUNC: usize = 0x400;
    pub const O_EXCL: usize = 0x800;
pub const SYS_READ: usize = 3;
pub const SYS_UNLINK: usize = 10;
pub const SYS_WRITE: usize = 4;
pub const SYS_YIELD: usize = 158;

// Rust Memory
pub const SYS_ALLOC: usize = 1000;
pub const SYS_REALLOC: usize = 1001;
pub const SYS_REALLOC_INPLACE: usize = 1002;
pub const SYS_UNALLOC: usize = 1003;

// Structures

#[repr(packed)]
pub struct TimeSpec {
    pub tv_sec: i64,
    pub tv_nsec: i32,
}<|MERGE_RESOLUTION|>--- conflicted
+++ resolved
@@ -20,16 +20,10 @@
 pub const SYS_FTRUNCATE: usize = 93;
 pub const SYS_LINK: usize = 9;
 pub const SYS_LSEEK: usize = 19;
-<<<<<<< HEAD
     pub const SEEK_SET: usize = 0;
     pub const SEEK_CUR: usize = 1;
     pub const SEEK_END: usize = 2;
-=======
-pub const SEEK_SET: usize = 0;
-pub const SEEK_CUR: usize = 1;
-pub const SEEK_END: usize = 2;
 pub const SYS_MKDIR: usize = 39;
->>>>>>> 6848593f
 pub const SYS_NANOSLEEP: usize = 162;
 pub const SYS_OPEN: usize = 5;
     pub const O_RDONLY: usize = 0;
