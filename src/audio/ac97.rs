--- conflicted
+++ resolved
@@ -203,15 +203,6 @@
             irq: pci.read(0x3C) as u8 & 0xF
         };
 
-<<<<<<< HEAD
-        module.init();
-
-        module
-    }
-
-    pub unsafe fn init(&self){
-=======
->>>>>>> 8aa697e4
         d("AC97 on: ");
         dh(module.audio);
         d(", ");
@@ -221,6 +212,6 @@
 
         dl();
 
-        return module;
+        module
     }
 }