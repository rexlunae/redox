--- conflicted
+++ resolved
@@ -16,11 +16,7 @@
 
 /// Excecute an excecutable
 //TODO: Modify current context, take current stdio
-<<<<<<< HEAD
-pub fn execute(url: &Url, wd: &Url, mut args: Vec<String>) -> Option<Box<Context>> {
-=======
 pub fn execute(url: &Url, wd: &Url, mut args: Vec<String>) {
->>>>>>> 22cbb653
     unsafe {
         let mut physical_address = 0;
         let mut virtual_address = 0;
@@ -111,13 +107,9 @@
                 debugln!("Failed to open stderr");
             }
 
-<<<<<<< HEAD
-            return Some(context);
-=======
             let reenable = scheduler::start_no_ints();
             (*contexts_ptr).push(context);
             scheduler::end_no_ints(reenable);
->>>>>>> 22cbb653
         } else {
             debug::d("Invalid entry\n");
 
@@ -126,6 +118,4 @@
             }
         }
     }
-
-    None
 }