--- conflicted
+++ resolved
@@ -212,11 +212,7 @@
                         }
                     }
                 },
-<<<<<<< HEAD
-                Option::None => break,
-=======
                 None => break
->>>>>>> a4e4809d
             }
         }
 
@@ -430,12 +426,7 @@
 
 #[no_mangle]
 //Take regs for kernel calls and exceptions
-<<<<<<< HEAD
-/// Kernel
-pub unsafe fn kernel(interrupt: u32, edi: u32, esi: u32, ebp: u32, esp: u32, ebx: u32, edx: u32, ecx: u32, mut eax: u32, eip: u32, eflags: u32, error: u32) -> u32 {
-=======
 pub unsafe fn kernel(interrupt: usize, edi: usize, esi: usize, ebp: usize, esp: usize, ebx: usize, edx: usize, ecx: usize, mut eax: usize, eip: usize, eflags: usize, error: usize) -> usize {
->>>>>>> a4e4809d
     macro_rules! exception {
         ($name:expr) => ({
             debug::d($name);
