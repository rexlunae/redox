use alloc::boxed::Box;

use common::memory;
use common::resource::{Resource, URL, VecResource};
use common::string::{String, ToString};

use programs::session::SessionItem;

/// A memory scheme
pub struct MemoryScheme;

impl SessionItem for MemoryScheme {
    fn scheme(&self) -> String {
        "memory".to_string()
    }

    fn open(&mut self, url: &URL) -> Option<Box<Resource>> {
        let string = "Memory Used: ".to_string() + memory::memory_used() / 1024 + " KB\n" +
                     "Memory Free: " + memory::memory_free() / 1024 + " KB";
<<<<<<< HEAD
        box VecResource::new(URL::from_str("memory://"),
                                    ResourceType::File,
                                    string.to_utf8())
=======
        Some(box VecResource::new(URL::from_str("memory://"), string.to_utf8()))
>>>>>>> a4e4809d
    }
}<|MERGE_RESOLUTION|>--- conflicted
+++ resolved
@@ -17,12 +17,6 @@
     fn open(&mut self, url: &URL) -> Option<Box<Resource>> {
         let string = "Memory Used: ".to_string() + memory::memory_used() / 1024 + " KB\n" +
                      "Memory Free: " + memory::memory_free() / 1024 + " KB";
-<<<<<<< HEAD
-        box VecResource::new(URL::from_str("memory://"),
-                                    ResourceType::File,
-                                    string.to_utf8())
-=======
         Some(box VecResource::new(URL::from_str("memory://"), string.to_utf8()))
->>>>>>> a4e4809d
     }
 }