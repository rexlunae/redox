--- conflicted
+++ resolved
@@ -8,12 +8,8 @@
     }
 }
 
-<<<<<<< HEAD
 /// Generate pseudo random number via seed
-pub fn srand(seed: usize){
-=======
 pub fn srand(seed: usize) {
->>>>>>> 8aa697e4
     unsafe {
         (*NEXT) = seed as u64;
     }
