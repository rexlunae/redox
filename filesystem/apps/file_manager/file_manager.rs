--- conflicted
+++ resolved
@@ -1,9 +1,5 @@
 use redox::{self, env, BMPFile};
-<<<<<<< HEAD
-use redox::event::{self, EventOption, MouseEvent, OpenEvent};
-=======
 use redox::event::{self, EventOption, MouseEvent};
->>>>>>> a4e4809d
 use redox::fs::file::File;
 use redox::io::Read;
 use redox::orbital::Window;
@@ -258,13 +254,8 @@
                         let click_time = Duration::realtime();
 
                         if click_time - self.click_time < Duration::new(0, 500 * time::NANOS_PER_MILLI)
-<<<<<<< HEAD
-                            && (self.last_mouse_event.x - mouse_event.x).abs() <= 4
-                            && (self.last_mouse_event.y - mouse_event.y).abs() <= 4 {
-=======
                             && self.last_mouse_event.x == mouse_event.x
                             && self.last_mouse_event.y == mouse_event.y {
->>>>>>> a4e4809d
                             if self.selected >= 0 && self.selected < self.files.len() as isize {
                                 match self.files.get(self.selected as usize) {
                                     Some(file) => {
@@ -288,12 +279,7 @@
 
 pub fn main() {
     match env::args().get(1) {
-<<<<<<< HEAD
-        Option::Some(arg) => FileManager::new().main(arg),
-        Option::None => FileManager::new().main("file:///"),
-=======
         Some(arg) => FileManager::new().main(arg),
         None => FileManager::new().main("file:///"),
->>>>>>> a4e4809d
     }
 }