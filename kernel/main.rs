--- conflicted
+++ resolved
@@ -150,13 +150,7 @@
 }
 
 /// Event poll loop
-<<<<<<< HEAD
 fn poll_loop() -> ! {
-=======
-unsafe fn poll_loop() {
-    let session = &mut *session_ptr;
-
->>>>>>> ad101c69
     loop {
         env().on_poll();
 
@@ -165,12 +159,7 @@
 }
 
 /// Event loop
-<<<<<<< HEAD
 fn event_loop() -> ! {
-=======
-unsafe fn event_loop() {
-    let events = &mut *events_ptr;
->>>>>>> ad101c69
     let mut cmd = String::new();
     loop {
         loop {
@@ -255,7 +244,7 @@
     tss_ptr = tss_data as *mut TSS;
 
     env_ptr = Box::into_raw(Environment::new());
-    
+
     context_pid = 1;
     context_i = 0;
     context_enabled = false;
