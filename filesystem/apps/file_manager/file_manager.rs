--- conflicted
+++ resolved
@@ -1,10 +1,6 @@
-<<<<<<< HEAD
-use redox::{self, env, BMPFile, Color};
-=======
 use collections::BTreeMap;
 
-use redox::{self, cmp, env, BMPFile};
->>>>>>> 926a9d53
+use redox::{self, cmp, env, BMPFile, Color};
 use redox::event::{self, EventOption, MouseEvent};
 use redox::fs::file::File;
 use redox::io::{Read, Seek, SeekFrom};
@@ -222,7 +218,7 @@
                         window.char(8 * col as isize + 40,
                                     32 * row as isize + 8,
                                     c,
-                                    [0, 0, 0, 255]);
+                                    Color::BLACK);
                         col += 1;
                     }
                 }
