use super::*;
use redox::*;

impl Editor {
    /// Redraw the window
    pub fn redraw(&mut self) {
        // TODO: Only draw when relevant for the window
        let x = self.x();
        let y = self.y();
        // Redraw window
        self.window.set(Color::BLACK);

        self.window.rect(8 * (x - self.scroll_y) as isize,
                         16 * (y - self.scroll_x) as isize,
                         8,
                         16,
                         Color::WHITE);

        for (y, row) in self.text.iter().enumerate() {
            for (x, c) in row.iter().enumerate() {
                if self.x() == x && self.y() == y {
                    self.window.char(8 * (x - self.scroll_y) as isize,
                                     16 * (y - self.scroll_x) as isize,
                                     *c,
                                     Color::BLACK);
                } else {
                    self.window.char(8 * (x - self.scroll_y) as isize,
                                     16 * (y - self.scroll_x) as isize,
                                     *c,
                                     Color::WHITE);
                }
            }
        }
        let h = self.window.height();
        let w = self.window.width();
        self.window.rect(0, h as isize - 18, w, 18, Color::rgba(74, 74, 74, 255));

        for (n, c) in (if self.status_bar.mode.len() > w / (8 * 4) {
            self.status_bar.mode.chars().take(w / (8 * 4) - 5).chain(vec!['.', '.', '.']).collect::<Vec<_>>()
        } else {
            self.status_bar.mode.chars().collect()
        }).into_iter().enumerate() {
<<<<<<< HEAD
            self.window.char(n as isize * 8, h as isize - 16 - 1, if c == '\t' { ' ' } else { c }, [255, 255, 255, 255]);
=======
            self.window.char(n as isize * 8, h as isize - 16 - 1, c, Color::BLACK);
>>>>>>> 54ec3eed
        }

        self.window.sync();
    }
}

/// The statubar (showing various info about the current state of the editor)
pub struct StatusBar {
    /// The current mode
    pub mode: String,
    /// The cureent char
    pub file: String,
    /// The current command
    pub cmd: String,
    /// A message (such as an error or other info to the user)
    pub msg: String,
}

impl StatusBar {
    /// Create new status bar
    pub fn new() -> Self {
        StatusBar {
            mode: "Normal".to_string(),
            file: String::new(),
            cmd: String::new(),
            msg: String::new(),
        }
    }
}<|MERGE_RESOLUTION|>--- conflicted
+++ resolved
@@ -40,11 +40,7 @@
         } else {
             self.status_bar.mode.chars().collect()
         }).into_iter().enumerate() {
-<<<<<<< HEAD
             self.window.char(n as isize * 8, h as isize - 16 - 1, if c == '\t' { ' ' } else { c }, [255, 255, 255, 255]);
-=======
-            self.window.char(n as isize * 8, h as isize - 16 - 1, c, Color::BLACK);
->>>>>>> 54ec3eed
         }
 
         self.window.sync();
