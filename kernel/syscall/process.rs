--- conflicted
+++ resolved
@@ -121,11 +121,8 @@
 pub fn do_sys_supervise(pid: usize) -> Result<usize> {
     let mut contexts = ::env().contexts.lock();
     let cur_pid = try!(contexts.current_mut()).pid;
-<<<<<<< HEAD
-=======
 
     let procc;
->>>>>>> dae8cd0a
 
     {
         let jailed = try!(contexts.find_mut(pid));
@@ -144,21 +141,12 @@
 
     let fd = current.next_fd();
 
-<<<<<<< HEAD
     let resource = try!(SupervisorResource::new(pid));
 
     (unsafe { &mut *current.files.get() }).push(ContextFile {
         fd: fd,
         resource: resource,
     });
-=======
-    unsafe {
-        (*current.files.get()).push(ContextFile {
-            fd: fd,
-            resource: box try!(SupervisorResource::new(procc)),
-        });
-    }
->>>>>>> dae8cd0a
 
     Ok(fd)
 }
