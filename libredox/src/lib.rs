//! # The Redox Library
//!
//! The Redox Library contains a collection of commonly used low-level software
//! constructs to be used on top of the base operating system, including graphics
//! support and windowing, a basic filesystem, audio support, a simple console
//! with shell style functions, an event system, and environment argument support.

#![crate_type="rlib"]
#![feature(alloc)]
#![feature(allocator)]
#![feature(allow_internal_unstable)]
#![feature(asm)]
#![feature(associated_consts)]
#![feature(box_syntax)]
#![feature(collections)]
#![feature(collections_bound)]
#![feature(core)]
#![feature(core_intrinsics)]
#![feature(core_panic)]
#![feature(core_simd)]
#![feature(core_slice_ext)]
#![feature(int_error_internals)]
#![feature(lang_items)]
#![feature(macro_reexport)]
#![feature(rand)]
#![feature(raw)]
#![feature(reflect_marker)]
#![feature(slice_concat_ext)]
#![feature(unicode)]
#![feature(unsafe_no_drop_flag)]
#![feature(box_patterns)]
#![feature(vec_push_all)]
#![feature(wrapping)]
#![feature(zero_one)]
#![feature(no_std)]
#![no_std]

//#![warn(missing_docs)]

/* STD COPY { */
    // We want to reexport a few macros from core but libcore has already been
    // imported by the compiler (via our #[no_std] attribute) In this case we just
    // add a new crate name so we can attach the reexports to it.
    #[macro_reexport(assert, assert_eq, debug_assert, debug_assert_eq,
                    unreachable, unimplemented, write, writeln)]
    extern crate core as __core;

    #[macro_use]
    #[macro_reexport(vec, format)]
    extern crate collections as core_collections;

    #[allow(deprecated)] extern crate rand as core_rand;
    extern crate alloc;
    extern crate rustc_unicode;
    //TODO extern crate libc;

    // NB: These reexports are in the order they should be listed in rustdoc

    pub use core::any;
    pub use core::cell;
    pub use core::clone;
    pub use core::cmp;
    pub use core::convert;
    pub use core::default;
    pub use core::hash;
    pub use core::intrinsics;
    pub use core::iter;
    pub use core::marker;
    pub use core::mem;
    pub use core::ops;
    pub use core::ptr;
    pub use core::raw;
    #[allow(deprecated)]
    pub use core::simd;
    pub use core::result;
    pub use core::option;
    pub mod error;
    #[macro_use]
    pub mod debug;

    pub use alloc::arc;
    pub use alloc::boxed;
    pub use alloc::rc;

    pub use core_collections::borrow;
    pub use core_collections::fmt;
    pub use core_collections::slice;
    pub use core_collections::str;
    pub use core_collections::string;
    pub use core_collections::vec;

    pub use rustc_unicode::char;

    /* Exported macros */

    #[macro_use]
    pub mod macros;

    // TODO mod rtdeps;

    /* The Prelude. */
    pub mod prelude;


    /* Primitive types */

    // NB: slice and str are primitive types too, but their module docs + primitive
    // doc pages are inlined from the public re-exports of core_collections::{slice,
    // str} above.

    pub use core::isize;
    pub use core::i8;
    pub use core::i16;
    pub use core::i32;
    pub use core::i64;

    pub use core::usize;
    pub use core::u8;
    pub use core::u16;
    pub use core::u32;
    pub use core::u64;

    // TODO: Add methods to f64
    pub use core::num;

    //TODO #[path = "num/f32.rs"]   pub mod f32;
    //TODO #[path = "num/f64.rs"]   pub mod f64;

    pub mod ascii;

    /* Common traits */

    pub mod floating_num;

    /* Runtime and platform support */

    #[macro_use]
    pub mod thread;

    pub mod collections;
    // TODO pub mod dynamic_lib;
    pub mod env;
    // TODO pub mod ffi;
    pub mod fs;
    pub mod io;
    pub mod net;
    // TODO pub mod os;
    // TODO pub mod path;
    // TODO pub mod process;
    pub mod sync;
    pub mod time;

    //TODO #[macro_use]
    //TODO #[path = "sys/common/mod.rs"] mod sys_common;

    //TODO #[cfg(unix)]
    //TODO #[path = "sys/unix/mod.rs"] mod sys;
    //TODO #[cfg(windows)]
    //TODO #[path = "sys/windows/mod.rs"] mod sys;

    pub mod rt;
    //TODO mod panicking;
    pub use __core::panicking;

    pub mod rand_old;
    pub mod hashmap;

    // Some external utilities of the standard library rely on randomness (aka
    // rustc_back::TempDir and tests) and need a way to get at the OS rng we've got
    // here. This module is not at all intended for stabilization as-is, however,
    // but it may be stabilized long-term. As a result we're exposing a hidden,
    // unstable module so we can get our build working.
    #[doc(hidden)]
    //TODO #[unstable(feature = "rand", issue = "0")]
    pub mod rand {
        pub use core_rand::{/*thread_rng, ThreadRng,*/ Rng};
    }
/* } STD COPY */

/* Additional Stuff { */
    pub use boxed::Box;
    pub use env::*;
    pub use fs::*;
    pub use io::*;
    pub use rand_old::*;
    pub use string::*;
    pub use vec::Vec;

    pub use url::*;
    pub use get_slice::*;
    pub use to_num::*;

    pub mod alloc_system;

    /// A module for necessary C and assembly constructs
    #[path="../../kernel/externs.rs"]
    pub mod externs;

    /// A module for system calls
    pub mod syscall;

    /// A module for audio
    pub mod audio;

<<<<<<< HEAD
    /// A module for console functionality
    #[macro_use]
    pub mod console;
    /// Graphics support
    pub mod graphics {
        pub mod bmp;
        pub mod color;
    }

    pub mod panic;

    /// A module for window support
    pub mod orbital;
=======
    pub mod panic;
>>>>>>> 22cbb653

    pub mod url;

    pub mod get_slice;
    pub mod to_num;
/* } Additional Stuff */<|MERGE_RESOLUTION|>--- conflicted
+++ resolved
@@ -202,23 +202,7 @@
     /// A module for audio
     pub mod audio;
 
-<<<<<<< HEAD
-    /// A module for console functionality
-    #[macro_use]
-    pub mod console;
-    /// Graphics support
-    pub mod graphics {
-        pub mod bmp;
-        pub mod color;
-    }
-
     pub mod panic;
-
-    /// A module for window support
-    pub mod orbital;
-=======
-    pub mod panic;
->>>>>>> 22cbb653
 
     pub mod url;
 
