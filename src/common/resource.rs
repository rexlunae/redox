--- conflicted
+++ resolved
@@ -9,12 +9,7 @@
 use common::string::*;
 use common::vec::*;
 
-<<<<<<< HEAD
-use syscall::call::*;
-
 /// Resource seek
-=======
->>>>>>> 8aa697e4
 pub enum ResourceSeek {
     Start(usize),
     Current(isize),
@@ -110,12 +105,8 @@
         return self.string.len();
     }
 
-<<<<<<< HEAD
     // FIXME: Strange naming.
-    pub fn d(&self){
-=======
     pub fn d(&self) {
->>>>>>> 8aa697e4
         self.string.d();
     }
 
