[submodule "rust"]
	path = rust
	url = https://github.com/redox-os/rust.git
[submodule "crates/ion"]
	path = crates/ion
	url = https://github.com/redox-os/ion.git
[submodule "filesystem/apps/sodium"]
	path = filesystem/apps/sodium
	url = https://github.com/redox-os/sodium.git
[submodule "crates/orbtk"]
	path = crates/orbtk
	url = https://github.com/redox-os/orbtk
[submodule "crates/coreutils"]
	path = crates/coreutils
	url = https://github.com/redox-os/coreutils.git
[submodule "libc"]
	path = libc
	url = https://github.com/redox-os/libc.git
[submodule "crates/orbclient"]
	path = crates/orbclient
	url = https://github.com/redox-os/orbclient
[submodule "crates/orbutils"]
	path = crates/orbutils
	url = https://github.com/redox-os/orbutils.git
[submodule "crates/redoxfs"]
	path = crates/redoxfs
	url = https://github.com/redox-os/redoxfs.git
[submodule "crates/extrautils"]
	path = crates/extrautils
	url = https://github.com/redox-os/extrautils.git
[submodule "crates/binutils"]
	path = crates/binutils
	url = https://github.com/redox-os/binutils.git
<<<<<<< HEAD
[submodule "installer"]
	path = installer
	url = https://github.com/redox-os/installer.git
=======
[submodule "crates/termion"]
	path = crates/termion
	url = https://github.com/jackpot51/termion.git
>>>>>>> aed9aac2
<|MERGE_RESOLUTION|>--- conflicted
+++ resolved
@@ -31,12 +31,9 @@
 [submodule "crates/binutils"]
 	path = crates/binutils
 	url = https://github.com/redox-os/binutils.git
-<<<<<<< HEAD
-[submodule "installer"]
-	path = installer
-	url = https://github.com/redox-os/installer.git
-=======
 [submodule "crates/termion"]
 	path = crates/termion
 	url = https://github.com/jackpot51/termion.git
->>>>>>> aed9aac2
+[submodule "installer"]
+	path = installer
+	url = https://github.com/redox-os/installer.git