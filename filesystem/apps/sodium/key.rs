--- conflicted
+++ resolved
@@ -1,9 +1,4 @@
-<<<<<<< HEAD
-use redox::*;
-use redox::orbital::*;
-=======
 use orbital::*;
->>>>>>> 22cbb653
 
 #[derive(Copy, Clone, PartialEq)]
 /// A key
