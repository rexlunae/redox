--- conflicted
+++ resolved
@@ -57,22 +57,6 @@
         unsafe {
             let reenable = scheduler::start_no_ints();
 
-<<<<<<< HEAD
-//            if event.code == 'm' {
-//                event.a = cmp::max(0,
-//                                   cmp::min((*::session_ptr).display.width as isize - 1,
-//                                            (*::session_ptr).mouse_point.x + event.a));
-//                event.b = cmp::max(0,
-//                                   cmp::min((*::session_ptr).display.height as isize - 1,
-//                                            (*::session_ptr).mouse_point.y + event.b));
-//                (*::session_ptr).mouse_point.x = event.a;
-//                (*::session_ptr).mouse_point.y = event.b;
-//                (*::session_ptr).redraw = true;
-//            }
-//
-
-=======
->>>>>>> 22cbb653
             (*::events_ptr).push(event);
 
             scheduler::end_no_ints(reenable);
